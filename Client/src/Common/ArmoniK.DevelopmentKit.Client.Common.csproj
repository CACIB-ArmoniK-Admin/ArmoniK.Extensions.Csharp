<Project Sdk="Microsoft.NET.Sdk">

  <PropertyGroup>
    <TargetFrameworks>netstandard2.0</TargetFrameworks>
    <OutputType>Library</OutputType>
    <GeneratePackageOnBuild>True</GeneratePackageOnBuild>
    <IsPackable>true</IsPackable>
  </PropertyGroup>

  <ItemGroup>
    <PackageReference Include="ArmoniK.Api.Client" Version="3.11.0" />
<<<<<<< HEAD
    <PackageReference Include="Grpc.Core" Version="2.46.6" />
    <PackageReference Include="Microsoft.Bcl.AsyncInterfaces" Version="7.0.0" />
    <PackageReference Include="System.Net.Http" Version="4.3.4" />
=======
>>>>>>> 280fbae5
    <PackageReference Include="Microsoft.Extensions.Configuration.EnvironmentVariables" Version="7.0.0" />
  </ItemGroup>

  <ItemGroup>
    <ProjectReference Include="../../../Common/src/Common/ArmoniK.DevelopmentKit.Common.csproj" />
  </ItemGroup>

  <Target Name="DeleteLocalCache" BeforeTargets="Pack">
    <RemoveDir Directories="$(NugetPackageRoot)/$(PackageId.ToLower())/" />
  </Target>

</Project><|MERGE_RESOLUTION|>--- conflicted
+++ resolved
@@ -9,12 +9,6 @@
 
   <ItemGroup>
     <PackageReference Include="ArmoniK.Api.Client" Version="3.11.0" />
-<<<<<<< HEAD
-    <PackageReference Include="Grpc.Core" Version="2.46.6" />
-    <PackageReference Include="Microsoft.Bcl.AsyncInterfaces" Version="7.0.0" />
-    <PackageReference Include="System.Net.Http" Version="4.3.4" />
-=======
->>>>>>> 280fbae5
     <PackageReference Include="Microsoft.Extensions.Configuration.EnvironmentVariables" Version="7.0.0" />
   </ItemGroup>
 
