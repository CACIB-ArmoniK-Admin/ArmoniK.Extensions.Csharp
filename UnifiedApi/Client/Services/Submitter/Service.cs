// This file is part of the ArmoniK project
// 
// Copyright (C) ANEO, 2021-2022.
//   W. Kirschenmann   <wkirschenmann@aneo.fr>
//   J. Gurhem         <jgurhem@aneo.fr>
//   D. Dubuc          <ddubuc@aneo.fr>
//   L. Ziane Khodja   <lzianekhodja@aneo.fr>
//   F. Lemaitre       <flemaitre@aneo.fr>
//   S. Djebbar        <sdjebbar@aneo.fr>
//   J. Fonseca        <jfonseca@aneo.fr>
// 
// Licensed under the Apache License, Version 2.0 (the "License");
// you may not use this file except in compliance with the License.
// You may obtain a copy of the License at
// 
//     http://www.apache.org/licenses/LICENSE-2.0
// 
// Unless required by applicable law or agreed to in writing, software
// distributed under the License is distributed on an "AS IS" BASIS,
// WITHOUT WARRANTIES OR CONDITIONS OF ANY KIND, either express or implied.
// See the License for the specific language governing permissions and
// limitations under the License.

using System;
using System.Collections.Generic;
using System.Linq;
using System.Threading;
using System.Threading.Tasks;

using ArmoniK.Api.Common.Utils;
using ArmoniK.Api.gRPC.V1;
using ArmoniK.DevelopmentKit.Client.Exceptions;
using ArmoniK.DevelopmentKit.Client.Factory;
using ArmoniK.DevelopmentKit.Client.Services.Common;
using ArmoniK.DevelopmentKit.Common;
using ArmoniK.DevelopmentKit.Common.Exceptions;

using JetBrains.Annotations;

using Microsoft.Extensions.Logging;

using TaskStatus = ArmoniK.Api.gRPC.V1.TaskStatus;

namespace ArmoniK.DevelopmentKit.Client.Services.Submitter;

/// <summary>
///   This class is instantiated by ServiceFactory and allows to execute task on ArmoniK
///   Grid.
/// </summary>
[MarkDownDoc]
public class Service : AbstractClientService
{
  // *** you need some mechanism to map types to fields
  private static readonly IDictionary<TaskStatus, ArmonikStatusCode> StatusCodesLookUp = new List<Tuple<TaskStatus, ArmonikStatusCode>>
                                                                                         {
                                                                                           Tuple.Create(TaskStatus.Submitted,
                                                                                                        ArmonikStatusCode.ResultNotReady),
                                                                                           Tuple.Create(TaskStatus.Timeout,
                                                                                                        ArmonikStatusCode.TaskTimeout),
                                                                                           Tuple.Create(TaskStatus.Canceled,
                                                                                                        ArmonikStatusCode.TaskCanceled),
                                                                                           Tuple.Create(TaskStatus.Canceling,
                                                                                                        ArmonikStatusCode.TaskCanceled),
                                                                                           Tuple.Create(TaskStatus.Error,
                                                                                                        ArmonikStatusCode.TaskFailed),
                                                                                           Tuple.Create(TaskStatus.Processing,
                                                                                                        ArmonikStatusCode.ResultNotReady),
                                                                                           Tuple.Create(TaskStatus.Dispatched,
                                                                                                        ArmonikStatusCode.ResultNotReady),
                                                                                           Tuple.Create(TaskStatus.Completed,
                                                                                                        ArmonikStatusCode.ResultReady),
                                                                                           Tuple.Create(TaskStatus.Creating,
                                                                                                        ArmonikStatusCode.ResultNotReady),
                                                                                           Tuple.Create(TaskStatus.Unspecified,
                                                                                                        ArmonikStatusCode.TaskFailed),
                                                                                           Tuple.Create(TaskStatus.Processed,
                                                                                                        ArmonikStatusCode.ResultReady),
                                                                                         }.ToDictionary(k => k.Item1,
                                                                                                        v => v.Item2);

  /// <summary>
  ///   The default constructor to open connection with the control plane
  ///   and create the session to ArmoniK
  /// </summary>
  /// <param name="properties">The properties containing TaskOptions and information to communicate with Control plane and </param>
  /// <param name="loggerFactory"></param>
  public Service(Properties                 properties,
                 [CanBeNull] ILoggerFactory loggerFactory = null)
    : base(properties,
           loggerFactory)
  {
    SessionServiceFactory = new SessionServiceFactory(LoggerFactory);

    SessionService = SessionServiceFactory.CreateSession(properties);

    ProtoSerializer = new ProtoSerializer();

    CancellationResultTaskSource = new CancellationTokenSource();

    HandlerResponse = Task.Run(ResultTask,
                               CancellationResultTaskSource.Token);

    Logger = LoggerFactory?.CreateLogger<Service>();
    Logger?.BeginPropertyScope(("SessionId", SessionService.SessionId),
                               ("Class", "Service"));
  }

  /// <summary>
  ///   Property Get the SessionId
  /// </summary>
  private SessionService SessionService { get; set; }

  [CanBeNull]
  private ILogger Logger { get; }

  private ProtoSerializer ProtoSerializer { get; }

  private SessionServiceFactory SessionServiceFactory { get; set; }

  private CancellationTokenSource CancellationResultTaskSource { get; }

  /// <summary>
  ///   The handler to send the response
  /// </summary>
  public Task HandlerResponse { get; set; }

  /// <summary>
  ///   The sessionId
  /// </summary>
  public string SessionId
    => SessionService?.SessionId.Id;

  /// <summary>
  ///   This function execute code locally with the same configuration as Armonik Grid execution
  ///   The method needs the Service to execute, the method name to call and arguments of method to pass
  /// </summary>
  /// <param name="service">The instance of object containing the method to call</param>
  /// <param name="methodName">The string name of the method</param>
  /// <param name="arguments">the array of object to pass as arguments for the method</param>
  /// <returns>Returns an object as result of the method call</returns>
  /// <exception cref="WorkerApiException"></exception>
  [CanBeNull]
  public ServiceResult LocalExecute(object   service,
                                    string   methodName,
                                    object[] arguments)
  {
    var methodInfo = service.GetType()
                            .GetMethod(methodName);

    if (methodInfo == null)
    {
      throw new InvalidOperationException($"MethodName [{methodName}] was not found");
    }

    var result = methodInfo.Invoke(service,
                                   arguments);

    return new ServiceResult
           {
             TaskId = Guid.NewGuid()
                          .ToString(),
             Result = result,
           };
  }

  /// <summary>
  ///   This method is used to execute task and waiting after the result.
  ///   the method will return the result of the execution until the grid returns the task result
  /// </summary>
  /// <param name="methodName">The string name of the method</param>
  /// <param name="arguments">the array of object to pass as arguments for the method</param>
  /// <returns>Returns a tuple with the taskId string and an object as result of the method call</returns>
  public ServiceResult Execute(string   methodName,
                               object[] arguments)
  {
    ArmonikPayload dataSynapsePayload = new()
                                        {
                                          ArmonikRequestType = ArmonikRequestType.Execute,
                                          MethodName         = methodName,
                                          ClientPayload      = ProtoSerializer.SerializeMessageObjectArray(arguments),
                                        };

    var taskId = SessionService.SubmitTask(dataSynapsePayload.Serialize());

    var result = ProtoSerializer.DeSerializeMessageObjectArray(SessionService.GetResult(taskId));

    return new ServiceResult
           {
             TaskId = taskId,
             Result = result?[0],
           };
  }

  /// <summary>
  ///   This method is used to execute task and waiting after the result.
  ///   the method will return the result of the execution until the grid returns the task result
  /// </summary>
  /// <param name="methodName">The string name of the method</param>
  /// <param name="dataArg">the array of byte to pass as argument for the methodName(byte[] dataArg)</param>
  /// <returns>Returns a tuple with the taskId string and an object as result of the method call</returns>
  public ServiceResult Execute(string methodName,
                               byte[] dataArg)
  {
    ArmonikPayload dataSynapsePayload = new()
                                        {
                                          ArmonikRequestType  = ArmonikRequestType.Execute,
                                          MethodName          = methodName,
                                          ClientPayload       = dataArg,
                                          SerializedArguments = true,
                                        };

    var      taskId = "not-TaskId";
    object[] result;

    try
    {
      taskId = SessionService.SubmitTask(dataSynapsePayload.Serialize());

      result = ProtoSerializer.DeSerializeMessageObjectArray(SessionService.GetResult(taskId));
    }
    catch (Exception e)
    {
      var status = SessionService.GetTaskStatus(taskId);

      var details = "";

      if (status != TaskStatus.Completed)
      {
        var output = SessionService.GetTaskOutputInfo(taskId);
        details = output.TypeCase == Output.TypeOneofCase.Error
                    ? output.Error.Details
                    : "";
      }

      throw new ServiceInvocationException(e is AggregateException
                                             ? e.InnerException
                                             : e,
                                           StatusCodesLookUp.Keys.Contains(status)
                                             ? StatusCodesLookUp[status]
                                             : ArmonikStatusCode.Unknown)
            {
              OutputDetails = details,
            };
    }

    return new ServiceResult
           {
             TaskId = taskId,
             Result = result?[0],
           };
  }

  /// <summary>
  ///   The function submit where all information are already ready to send with class ArmonikPayload
  /// </summary>
  /// <param name="payload">Th armonikPayload to pass with Function name and serialized arguments</param>
  /// <param name="handler">The handler callBack for Error and response</param>
  /// <returns>Return the taskId</returns>
  public string SubmitTask(ArmonikPayload            payload,
                           IServiceInvocationHandler handler)
    => SubmitTasks(new[]
                   {
                     payload,
                   },
                   handler)
      .Single();

  private void ProxyTryGetResults(IEnumerable<string>    taskIds,
                                  Action<string, byte[]> responseHandler,
                                  Action<string, string> errorHandler)
  {
    var missing  = taskIds.ToHashSet();
    var holdPrev = missing.Count;
    var waitInSeconds = new List<int>
                        {
                          10,
                          1000,
                          5000,
                          10000,
                          20000,
                          30000,
                        };
    var       idx = 0;
    using var _   = Logger?.BeginPropertyScope(("Function", "ActiveGetResults"));

    while (missing.Count != 0)
    {
      foreach (var bucket in missing.Batch(500))
      {
        var resultStatusCollection = SessionService.GetResultStatus(bucket);

        foreach (var resultStatusData in resultStatusCollection.IdsReady)
        {
          try
          {
            responseHandler(resultStatusData.TaskId,
                            SessionService.TryGetResultAsync(new ResultRequest
                                                             {
                                                               ResultId = resultStatusData.ResultId,
                                                               Session  = SessionId,
                                                             },
                                                             CancellationToken.None)
                                          .Result);
          }
          catch (Exception e)
          {
            errorHandler(resultStatusData.TaskId,
                         e.Message + e.StackTrace);
          }
        }

        missing.ExceptWith(resultStatusCollection.IdsReady.Select(x => x.TaskId));

        foreach (var resTuple in resultStatusCollection.IdsResultError)
        {
          var outputInfo = SessionService.GetTaskOutputInfo(resTuple.TaskId);

          errorHandler(resTuple.TaskId,
                       outputInfo.TypeCase == Output.TypeOneofCase.Error
                         ? outputInfo.Error.Details
                         : "Result is in status : " + resTuple.Status + ", look for task in error in logs.");
        }

        missing.ExceptWith(resultStatusCollection.IdsResultError.Select(x => x.TaskId));

        if (holdPrev == missing.Count)
        {
          idx = idx >= waitInSeconds.Count - 1
                  ? waitInSeconds.Count - 1
                  : idx                 + 1;
<<<<<<< HEAD
          Logger?.LogInformation("No Results are ready. Wait for {timeWait} seconds before new retry",
                                 waitInSeconds[idx] / 1000);
=======

          Logger.LogDebug("No Results are ready. Wait for {timeWait} seconds before new retry",
                          waitInSeconds[idx] / 1000);
>>>>>>> 00057373
        }
        else
        {
          idx = 0;
        }

        holdPrev = missing.Count;

        Thread.Sleep(waitInSeconds[idx]);
      }
    }
  }

  private void ResultTask()
  {
    while (!(CancellationResultTaskSource.Token.IsCancellationRequested && ResultHandlerDictionary.IsEmpty))
    {
      if (!ResultHandlerDictionary.IsEmpty)
      {
        ProxyTryGetResults(ResultHandlerDictionary.Keys.ToList(),
                           (taskId,
                            byteResult) =>
                           {
                             try
                             {
                               var result = ProtoSerializer.DeSerializeMessageObjectArray(byteResult);
                               ResultHandlerDictionary[taskId]
                                 .HandleResponse(result?[0],
                                                 taskId);
                             }
                             catch (Exception e)
                             {
                               var status = SessionService.GetTaskStatus(taskId);

                               var details = "";

                               if (status != TaskStatus.Completed)
                               {
                                 var output = SessionService.GetTaskOutputInfo(taskId);
                                 details = output.TypeCase == Output.TypeOneofCase.Error
                                             ? output.Error.Details
                                             : "";
                               }

                               var statusCode = StatusCodesLookUp.Keys.Contains(status)
                                                  ? StatusCodesLookUp[status]
                                                  : ArmonikStatusCode.Unknown;

                               ServiceInvocationException ex;

                               var ae = e as AggregateException;

                               if (ae is not null && ae.InnerExceptions.Count > 1)
                               {
                                 ex = new ServiceInvocationException(ae,
                                                                     statusCode)
                                      {
                                        OutputDetails = details,
                                      };
                               }
                               else
                               {
                                 if (ae is not null)
                                 {
                                   ex = new ServiceInvocationException(ae.InnerException,
                                                                       statusCode)
                                        {
                                          OutputDetails = details,
                                        };
                                 }
                                 else
                                 {
                                   ex = new ServiceInvocationException(e,
                                                                       statusCode)
                                        {
                                          OutputDetails = details,
                                        };
                                 }
                               }

                               ResultHandlerDictionary[taskId]
                                 .HandleError(ex,
                                              taskId);
                             }
                             finally
                             {
                               ResultHandlerDictionary.TryRemove(taskId,
                                                                 out _);
                             }
                           },
                           (taskId,
                            ex) =>
                           {
                             ResultHandlerDictionary[taskId]
                               .HandleError(new ServiceInvocationException(ex,
                                                                           ArmonikStatusCode.ResultError),
                                            taskId);

                             ResultHandlerDictionary.TryRemove(taskId,
                                                               out _);
                           });
      }
      else
      {
        Thread.Sleep(100);
      }
    }

    if (!ResultHandlerDictionary.IsEmpty)
    {
      Logger?.LogWarning("Results not processed : [{resultsNotProcessed}]",
                         string.Join(", ",
                                     ResultHandlerDictionary.Keys));
    }
  }


  /// <summary>
  ///   The function submit where all information are already ready to send with class ArmonikPayload
  /// </summary>
  /// <param name="payloads">Th armonikPayload to pass with Function name and serialized arguments</param>
  /// <param name="handler">The handler callBack for Error and response</param>
  /// <returns>Return the taskId</returns>
  public IEnumerable<string> SubmitTasks(IEnumerable<ArmonikPayload> payloads,
                                         IServiceInvocationHandler   handler)
  {
    var taskIds       = SessionService.SubmitTasks(payloads.Select(p => p.Serialize()));
    var submitTaskIds = taskIds as string[] ?? taskIds.ToArray();

    foreach (var taskId in submitTaskIds)
    {
      ResultHandlerDictionary[taskId] = handler;
    }

    return submitTaskIds;
  }

  /// <summary>
  ///   The method submit will execute task asynchronously on the server
  /// </summary>
  /// <param name="methodName">The name of the method inside the service</param>
  /// <param name="arguments">A list of object that can be passed in parameters of the function</param>
  /// <param name="handler">The handler callBack implemented as IServiceInvocationHandler to get response or result or error</param>
  /// <returns>Return the taskId string</returns>
  public string Submit(string                    methodName,
                       object[]                  arguments,
                       IServiceInvocationHandler handler)
  {
    ArmonikPayload payload = new()
                             {
                               ArmonikRequestType = ArmonikRequestType.Execute,
                               MethodName         = methodName,
                               ClientPayload      = ProtoSerializer.SerializeMessageObjectArray(arguments),
                             };

    return SubmitTasks(new[]
                       {
                         payload,
                       },
                       handler)
      .Single();
  }

  /// <summary>
  ///   The method submit with One serialized argument that will be already serialized for byte[] MethodName(byte[]
  ///   argument).
  /// </summary>
  /// <param name="methodName">The name of the method inside the service</param>
  /// <param name="argument">One serialized argument that will already serialize for MethodName.</param>
  /// <param name="handler">The handler callBack implemented as IServiceInvocationHandler to get response or result or error</param>
  /// <returns>Return the taskId string</returns>
  public string Submit(string                    methodName,
                       byte[]                    argument,
                       IServiceInvocationHandler handler)
  {
    ArmonikPayload payload = new()
                             {
                               ArmonikRequestType  = ArmonikRequestType.Execute,
                               MethodName          = methodName,
                               ClientPayload       = argument,
                               SerializedArguments = true,
                             };

    return SubmitTasks(new[]
                       {
                         payload,
                       },
                       handler)
      .Single();
  }

  /// <summary>
  ///   The method submit list of task with Enumerable list of arguments that will be serialized to each call of byte[]
  ///   MethodName(byte[] argument)
  /// </summary>
  /// <param name="methodName">The name of the method inside the service</param>
  /// <param name="arguments">A list of parameters that can be passed in parameters of the each call of function</param>
  /// <param name="handler">The handler callBack implemented as IServiceInvocationHandler to get response or result or error</param>
  /// <returns>Return the list of created taskIds</returns>
  public IEnumerable<string> Submit(string                    methodName,
                                    IEnumerable<object[]>     arguments,
                                    IServiceInvocationHandler handler)
  {
    var armonikPayloads = arguments.Select(args => new ArmonikPayload
                                                   {
                                                     ArmonikRequestType  = ArmonikRequestType.Execute,
                                                     MethodName          = methodName,
                                                     ClientPayload       = ProtoSerializer.SerializeMessageObjectArray(args),
                                                     SerializedArguments = false,
                                                   });


    return SubmitTasks(armonikPayloads,
                       handler);
  }

  /// <summary>
  ///   The method submit list of task with Enumerable list of serialized arguments that will be already serialized for
  ///   byte[] MethodName(byte[] argument).
  /// </summary>
  /// <param name="methodName">The name of the method inside the service</param>
  /// <param name="arguments">List of serialized arguments that will already serialize for MethodName.</param>
  /// <param name="handler">The handler callBack implemented as IServiceInvocationHandler to get response or result or error</param>
  /// <returns>Return the taskId string</returns>
  public IEnumerable<string> Submit(string                    methodName,
                                    IEnumerable<byte[]>       arguments,
                                    IServiceInvocationHandler handler)
  {
    var armonikPayloads = arguments.Select(args => new ArmonikPayload
                                                   {
                                                     ArmonikRequestType  = ArmonikRequestType.Execute,
                                                     MethodName          = methodName,
                                                     ClientPayload       = args,
                                                     SerializedArguments = true,
                                                   });

    return SubmitTasks(armonikPayloads,
                       handler);
  }

  /// <summary>Performs application-defined tasks associated with freeing, releasing, or resetting unmanaged resources.</summary>
  public override void Dispose()
  {
    CancellationResultTaskSource.Cancel();
    HandlerResponse?.Wait();
    HandlerResponse?.Dispose();

    SessionService        = null;
    SessionServiceFactory = null;
  }

  /// <summary>
  ///   The method to destroy the service and close the session
  /// </summary>
  public void Destroy()
    => Dispose();

  /// <summary>
  ///   Check if this service has been destroyed before that call
  /// </summary>
  /// <returns>Returns true if the service was destroyed previously</returns>
  public bool IsDestroyed()
  {
    if (SessionService == null || SessionServiceFactory == null)
    {
      return true;
    }

    return false;
  }

  /// <summary>
  ///   Class to return TaskId and the result
  /// </summary>
  public class ServiceResult
  {
    /// <summary>
    ///   The getter to return the taskId
    /// </summary>
    public string TaskId { get; set; }

    /// <summary>
    ///   The getter to return the result in object type format
    /// </summary>
    public object Result { get; set; }
  }
}<|MERGE_RESOLUTION|>--- conflicted
+++ resolved
@@ -328,14 +328,9 @@
           idx = idx >= waitInSeconds.Count - 1
                   ? waitInSeconds.Count - 1
                   : idx                 + 1;
-<<<<<<< HEAD
-          Logger?.LogInformation("No Results are ready. Wait for {timeWait} seconds before new retry",
-                                 waitInSeconds[idx] / 1000);
-=======
-
-          Logger.LogDebug("No Results are ready. Wait for {timeWait} seconds before new retry",
-                          waitInSeconds[idx] / 1000);
->>>>>>> 00057373
+
+          Logger?.LogDebug("No Results are ready. Wait for {timeWait} seconds before new retry",
+                           waitInSeconds[idx] / 1000);
         }
         else
         {
