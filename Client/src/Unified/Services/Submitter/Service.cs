--- conflicted
+++ resolved
@@ -57,11 +57,8 @@
 [MarkDownDoc]
 public class Service : AbstractClientService, ISubmitterService
 {
-<<<<<<< HEAD
-=======
   private const int MaxRetries = 10;
 
->>>>>>> 44ed096d
   // *** you need some mechanism to map types to fields
   private static readonly IDictionary<TaskStatus, ArmonikStatusCode> StatusCodesLookUp = new List<Tuple<TaskStatus, ArmonikStatusCode>>
                                                                                          {
@@ -225,24 +222,14 @@
                                                            retry,
                                                            maxRetries);
 
-                                        //Delay before submission
-                                        Task.Delay(TimeSpan.FromMilliseconds(100));
-                                      }
+                                      //Delay before submission
+                                      Task.Delay(TimeSpan.FromMilliseconds(1000));
                                     }
-
-<<<<<<< HEAD
+                                  }
+
                                     foreach (var blockRequest in groupBlockRequest)
                                     {
                                       blockRequest.Lock?.Release();
-=======
-                                      Logger?.LogWarning(e,
-                                                         "Fail to submit, {retry}/{maxRetries} retrying",
-                                                         retry,
-                                                         MaxRetries);
-
-                                      //Delay before submission
-                                      Task.Delay(TimeSpan.FromMilliseconds(1000));
->>>>>>> 44ed096d
                                     }
                                   }
                                 }
